module github.com/open-telemetry/opentelemetry-collector-contrib/exporter/datadogexporter

go 1.23.0

require (
	github.com/DataDog/agent-payload/v5 v5.0.149
	github.com/DataDog/datadog-agent/comp/core/config v0.66.0-devel.0.20250407180930-ebfcfa2817ce
	github.com/DataDog/datadog-agent/comp/core/hostname/hostnameinterface v0.66.0-devel.0.20250407180930-ebfcfa2817ce
	github.com/DataDog/datadog-agent/comp/core/log/def v0.66.0-devel.0.20250407180930-ebfcfa2817ce
	github.com/DataDog/datadog-agent/comp/logs/agent/config v0.66.0-devel.0.20250407180930-ebfcfa2817ce
	github.com/DataDog/datadog-agent/comp/otelcol/logsagentpipeline v0.66.0-devel.0.20250407180930-ebfcfa2817ce
	github.com/DataDog/datadog-agent/comp/otelcol/logsagentpipeline/logsagentpipelineimpl v0.66.0-devel.0.20250407180930-ebfcfa2817ce
	github.com/DataDog/datadog-agent/comp/otelcol/otlp/components/exporter/logsagentexporter v0.66.0-devel.0.20250407180930-ebfcfa2817ce
	github.com/DataDog/datadog-agent/comp/otelcol/otlp/components/metricsclient v0.67.0-devel.0.20250422212611-65be868f4270
	github.com/DataDog/datadog-agent/comp/otelcol/otlp/testutil v0.66.0-devel.0.20250407180930-ebfcfa2817ce
	github.com/DataDog/datadog-agent/comp/trace/compression/impl-gzip v0.66.0-devel.0.20250407180930-ebfcfa2817ce
	github.com/DataDog/datadog-agent/pkg/config/model v0.66.0-devel.0.20250407180930-ebfcfa2817ce
	github.com/DataDog/datadog-agent/pkg/config/setup v0.66.0-devel.0.20250407180930-ebfcfa2817ce
	github.com/DataDog/datadog-agent/pkg/logs/auditor v0.66.0-devel.0.20250407180930-ebfcfa2817ce // indirect
	github.com/DataDog/datadog-agent/pkg/logs/client v0.66.0-devel.0.20250407180930-ebfcfa2817ce // indirect
	github.com/DataDog/datadog-agent/pkg/logs/diagnostic v0.66.0-devel.0.20250407180930-ebfcfa2817ce // indirect
	github.com/DataDog/datadog-agent/pkg/logs/pipeline v0.66.0-devel.0.20250407180930-ebfcfa2817ce // indirect
	github.com/DataDog/datadog-agent/pkg/logs/sds v0.66.0-devel.0.20250407180930-ebfcfa2817ce // indirect
	github.com/DataDog/datadog-agent/pkg/logs/sources v0.66.0-devel.0.20250407180930-ebfcfa2817ce
	github.com/DataDog/datadog-agent/pkg/logs/status/statusinterface v0.66.0-devel.0.20250407180930-ebfcfa2817ce // indirect
	github.com/DataDog/datadog-agent/pkg/proto v0.66.0-devel.0.20250407180930-ebfcfa2817ce
	github.com/DataDog/datadog-agent/pkg/status/health v0.66.0-devel.0.20250407180930-ebfcfa2817ce // indirect
	github.com/DataDog/datadog-agent/pkg/trace v0.66.0-devel.0.20250407180930-ebfcfa2817ce
	github.com/DataDog/datadog-agent/pkg/util/hostname/validate v0.66.0-devel.0.20250407180930-ebfcfa2817ce // indirect
	github.com/DataDog/datadog-agent/pkg/util/startstop v0.66.0-devel.0.20250407180930-ebfcfa2817ce // indirect
	github.com/DataDog/datadog-api-client-go/v2 v2.37.1
	github.com/DataDog/datadog-go/v5 v5.6.0
	github.com/DataDog/gohai v0.0.0-20230524154621-4316413895ee // indirect
	github.com/DataDog/opentelemetry-mapping-go/pkg/inframetadata v0.27.0
	github.com/DataDog/opentelemetry-mapping-go/pkg/otlp/attributes v0.27.0
	github.com/DataDog/opentelemetry-mapping-go/pkg/otlp/logs v0.27.0
	github.com/DataDog/opentelemetry-mapping-go/pkg/otlp/metrics v0.27.0
	github.com/DataDog/opentelemetry-mapping-go/pkg/quantile v0.27.0
	github.com/DataDog/sketches-go v1.4.7 // indirect
	github.com/GoogleCloudPlatform/opentelemetry-operations-go/detectors/gcp v1.27.0 // indirect
	github.com/aws/aws-sdk-go v1.55.6 // indirect
	github.com/cenkalti/backoff/v4 v4.3.0 // indirect
	github.com/google/go-cmp v0.7.0 // indirect
	github.com/open-telemetry/opentelemetry-collector-contrib/internal/coreinternal v0.125.0
	github.com/open-telemetry/opentelemetry-collector-contrib/internal/k8sconfig v0.125.0 // indirect
	github.com/open-telemetry/opentelemetry-collector-contrib/internal/metadataproviders v0.125.0 // indirect
	github.com/open-telemetry/opentelemetry-collector-contrib/pkg/resourcetotelemetry v0.125.0
	github.com/open-telemetry/opentelemetry-collector-contrib/processor/k8sattributesprocessor v0.125.0
	github.com/open-telemetry/opentelemetry-collector-contrib/processor/probabilisticsamplerprocessor v0.125.0
	github.com/open-telemetry/opentelemetry-collector-contrib/processor/resourcedetectionprocessor v0.125.0
	github.com/open-telemetry/opentelemetry-collector-contrib/processor/transformprocessor v0.125.0
	github.com/open-telemetry/opentelemetry-collector-contrib/receiver/dockerstatsreceiver v0.125.0
	github.com/open-telemetry/opentelemetry-collector-contrib/receiver/filelogreceiver v0.125.0
	github.com/open-telemetry/opentelemetry-collector-contrib/receiver/hostmetricsreceiver v0.125.0
	github.com/open-telemetry/opentelemetry-collector-contrib/receiver/prometheusreceiver v0.125.0
	github.com/stretchr/testify v1.10.0
	go.opentelemetry.io/collector/component v1.31.1-0.20250430101735-2ecd0b7f95cd
	go.opentelemetry.io/collector/config/configauth v0.125.1-0.20250430101735-2ecd0b7f95cd // indirect
	go.opentelemetry.io/collector/config/configcompression v1.31.1-0.20250430101735-2ecd0b7f95cd // indirect
	go.opentelemetry.io/collector/config/confighttp v0.125.1-0.20250430101735-2ecd0b7f95cd
	go.opentelemetry.io/collector/config/confignet v1.31.1-0.20250430101735-2ecd0b7f95cd
	go.opentelemetry.io/collector/config/configopaque v1.31.1-0.20250430101735-2ecd0b7f95cd // indirect
	go.opentelemetry.io/collector/config/configretry v1.31.1-0.20250430101735-2ecd0b7f95cd
	go.opentelemetry.io/collector/config/configtls v1.31.1-0.20250430101735-2ecd0b7f95cd
	go.opentelemetry.io/collector/confmap v1.31.1-0.20250430101735-2ecd0b7f95cd
	go.opentelemetry.io/collector/connector v0.125.1-0.20250430101735-2ecd0b7f95cd
	go.opentelemetry.io/collector/consumer v1.31.1-0.20250430101735-2ecd0b7f95cd
	go.opentelemetry.io/collector/exporter v0.125.1-0.20250430101735-2ecd0b7f95cd
	go.opentelemetry.io/collector/featuregate v1.31.1-0.20250430101735-2ecd0b7f95cd
	go.opentelemetry.io/collector/otelcol v0.125.1-0.20250430101735-2ecd0b7f95cd
	go.opentelemetry.io/collector/otelcol/otelcoltest v0.125.1-0.20250430101735-2ecd0b7f95cd
	go.opentelemetry.io/collector/pdata v1.31.1-0.20250430101735-2ecd0b7f95cd
	go.opentelemetry.io/collector/processor v1.31.1-0.20250430101735-2ecd0b7f95cd
	go.opentelemetry.io/collector/processor/batchprocessor v0.125.1-0.20250430101735-2ecd0b7f95cd
	go.opentelemetry.io/collector/processor/memorylimiterprocessor v0.125.1-0.20250430101735-2ecd0b7f95cd
	go.opentelemetry.io/collector/receiver v1.31.1-0.20250430101735-2ecd0b7f95cd
	go.opentelemetry.io/collector/receiver/otlpreceiver v0.125.1-0.20250430101735-2ecd0b7f95cd
	go.opentelemetry.io/collector/semconv v0.125.1-0.20250430101735-2ecd0b7f95cd
	go.opentelemetry.io/otel/metric v1.35.0 // indirect
	go.opentelemetry.io/otel/trace v1.35.0 // indirect
	go.uber.org/atomic v1.11.0 // indirect
	go.uber.org/goleak v1.3.0
	go.uber.org/zap v1.27.0
	google.golang.org/protobuf v1.36.6
	gopkg.in/yaml.v3 v3.0.1 // indirect
	gopkg.in/zorkian/go-datadog-api.v2 v2.30.0
	k8s.io/apimachinery v0.32.3 // indirect
	k8s.io/client-go v0.32.3 // indirect
)

require (
	github.com/DataDog/datadog-agent/comp/otelcol/otlp/components/exporter/serializerexporter v0.67.0-devel.0.20250428143048-1cb2fe523d83
	github.com/DataDog/datadog-agent/comp/serializer/logscompression v0.66.0-devel.0.20250407180930-ebfcfa2817ce
	github.com/DataDog/datadog-agent/pkg/config/viperconfig v0.66.0-devel.0.20250407180930-ebfcfa2817ce
	github.com/open-telemetry/opentelemetry-collector-contrib/connector/datadogconnector v0.125.0
	github.com/open-telemetry/opentelemetry-collector-contrib/internal/datadog v0.125.0
	github.com/open-telemetry/opentelemetry-collector-contrib/pkg/datadog v0.125.0
	go.opentelemetry.io/collector/component/componenttest v0.125.1-0.20250430101735-2ecd0b7f95cd
	go.opentelemetry.io/collector/exporter/exportertest v0.125.1-0.20250430101735-2ecd0b7f95cd
	golang.org/x/net v0.39.0
	gopkg.in/yaml.v2 v2.4.0
)

require (
	cloud.google.com/go/auth v0.15.0 // indirect
	cloud.google.com/go/auth/oauth2adapt v0.2.7 // indirect
	cloud.google.com/go/compute/metadata v0.6.0 // indirect
	github.com/Azure/azure-sdk-for-go/sdk/azcore v1.14.0 // indirect
	github.com/Azure/azure-sdk-for-go/sdk/azidentity v1.7.0 // indirect
	github.com/Azure/azure-sdk-for-go/sdk/internal v1.10.0 // indirect
	github.com/Azure/azure-sdk-for-go/sdk/resourcemanager/compute/armcompute/v5 v5.7.0 // indirect
	github.com/Azure/azure-sdk-for-go/sdk/resourcemanager/network/armnetwork/v4 v4.3.0 // indirect
	github.com/AzureAD/microsoft-authentication-library-for-go v1.2.2 // indirect
	github.com/Code-Hex/go-generics-cache v1.5.1 // indirect
	github.com/DataDog/datadog-agent/comp/core/flare/builder v0.66.0-devel.0.20250407180930-ebfcfa2817ce // indirect
	github.com/DataDog/datadog-agent/comp/core/flare/types v0.66.0-devel.0.20250407180930-ebfcfa2817ce // indirect
	github.com/DataDog/datadog-agent/comp/core/secrets v0.66.0-devel.0.20250407180930-ebfcfa2817ce // indirect
	github.com/DataDog/datadog-agent/comp/core/status v0.66.0-devel.0.20250407180930-ebfcfa2817ce // indirect
	github.com/DataDog/datadog-agent/comp/core/tagger/origindetection v0.66.0-devel.0.20250407180930-ebfcfa2817ce // indirect
	github.com/DataDog/datadog-agent/comp/core/telemetry v0.66.0-devel.0.20250407180930-ebfcfa2817ce // indirect
	github.com/DataDog/datadog-agent/comp/def v0.66.0-devel.0.20250407180930-ebfcfa2817ce // indirect
	github.com/DataDog/datadog-agent/comp/forwarder/defaultforwarder v0.66.0-devel.0.20250407180930-ebfcfa2817ce // indirect
	github.com/DataDog/datadog-agent/comp/forwarder/orchestrator/orchestratorinterface v0.66.0-devel.0.20250407180930-ebfcfa2817ce // indirect
	github.com/DataDog/datadog-agent/comp/otelcol/otlp/components/statsprocessor v0.66.0-devel.0.20250407180930-ebfcfa2817ce // indirect
	github.com/DataDog/datadog-agent/comp/serializer/metricscompression v0.66.0-devel.0.20250407180930-ebfcfa2817ce // indirect
	github.com/DataDog/datadog-agent/comp/trace/compression/def v0.66.0-devel.0.20250407180930-ebfcfa2817ce // indirect
	github.com/DataDog/datadog-agent/pkg/aggregator/ckey v0.66.0-devel.0.20250407180930-ebfcfa2817ce // indirect
	github.com/DataDog/datadog-agent/pkg/api v0.66.0-devel.0.20250407180930-ebfcfa2817ce // indirect
	github.com/DataDog/datadog-agent/pkg/collector/check/defaults v0.66.0-devel.0.20250407180930-ebfcfa2817ce // indirect
	github.com/DataDog/datadog-agent/pkg/config/create v0.0.0-20250407180930-ebfcfa2817ce // indirect
	github.com/DataDog/datadog-agent/pkg/config/env v0.66.0-devel.0.20250407180930-ebfcfa2817ce // indirect
	github.com/DataDog/datadog-agent/pkg/config/mock v0.66.0-devel.0.20250407180930-ebfcfa2817ce // indirect
	github.com/DataDog/datadog-agent/pkg/config/nodetreemodel v0.66.0-devel.0.20250407180930-ebfcfa2817ce // indirect
	github.com/DataDog/datadog-agent/pkg/config/structure v0.66.0-devel.0.20250407180930-ebfcfa2817ce // indirect
	github.com/DataDog/datadog-agent/pkg/config/teeconfig v0.66.0-devel.0.20250407180930-ebfcfa2817ce // indirect
	github.com/DataDog/datadog-agent/pkg/config/utils v0.66.0-devel.0.20250407180930-ebfcfa2817ce // indirect
	github.com/DataDog/datadog-agent/pkg/fips v0.66.0-devel.0.20250407180930-ebfcfa2817ce // indirect
	github.com/DataDog/datadog-agent/pkg/logs/message v0.66.0-devel.0.20250407180930-ebfcfa2817ce // indirect
	github.com/DataDog/datadog-agent/pkg/logs/metrics v0.66.0-devel.0.20250407180930-ebfcfa2817ce // indirect
	github.com/DataDog/datadog-agent/pkg/logs/processor v0.66.0-devel.0.20250407180930-ebfcfa2817ce // indirect
	github.com/DataDog/datadog-agent/pkg/logs/sender v0.66.0-devel.0.20250407180930-ebfcfa2817ce // indirect
	github.com/DataDog/datadog-agent/pkg/logs/status/utils v0.66.0-devel.0.20250407180930-ebfcfa2817ce // indirect
	github.com/DataDog/datadog-agent/pkg/metrics v0.66.0-devel.0.20250407180930-ebfcfa2817ce // indirect
	github.com/DataDog/datadog-agent/pkg/obfuscate v0.66.0-devel.0.20250407180930-ebfcfa2817ce // indirect
	github.com/DataDog/datadog-agent/pkg/orchestrator/model v0.66.0-devel.0.20250407180930-ebfcfa2817ce // indirect
	github.com/DataDog/datadog-agent/pkg/process/util/api v0.66.0-devel.0.20250407180930-ebfcfa2817ce // indirect
	github.com/DataDog/datadog-agent/pkg/remoteconfig/state v0.66.0-devel.0.20250407180930-ebfcfa2817ce // indirect
	github.com/DataDog/datadog-agent/pkg/serializer v0.66.0-devel.0.20250407180930-ebfcfa2817ce // indirect
	github.com/DataDog/datadog-agent/pkg/tagger/types v0.66.0-devel.0.20250407180930-ebfcfa2817ce // indirect
	github.com/DataDog/datadog-agent/pkg/tagset v0.66.0-devel.0.20250407180930-ebfcfa2817ce // indirect
	github.com/DataDog/datadog-agent/pkg/telemetry v0.66.0-devel.0.20250407180930-ebfcfa2817ce // indirect
	github.com/DataDog/datadog-agent/pkg/util/backoff v0.66.0-devel.0.20250407180930-ebfcfa2817ce // indirect
	github.com/DataDog/datadog-agent/pkg/util/buf v0.66.0-devel.0.20250407180930-ebfcfa2817ce // indirect
	github.com/DataDog/datadog-agent/pkg/util/cgroups v0.66.0-devel.0.20250407180930-ebfcfa2817ce // indirect
	github.com/DataDog/datadog-agent/pkg/util/common v0.66.0-devel.0.20250407180930-ebfcfa2817ce // indirect
	github.com/DataDog/datadog-agent/pkg/util/compression v0.66.0-devel.0.20250407180930-ebfcfa2817ce // indirect
	github.com/DataDog/datadog-agent/pkg/util/executable v0.66.0-devel.0.20250407180930-ebfcfa2817ce // indirect
	github.com/DataDog/datadog-agent/pkg/util/filesystem v0.66.0-devel.0.20250407180930-ebfcfa2817ce // indirect
	github.com/DataDog/datadog-agent/pkg/util/fxutil v0.66.0-devel.0.20250407180930-ebfcfa2817ce // indirect
	github.com/DataDog/datadog-agent/pkg/util/http v0.66.0-devel.0.20250407180930-ebfcfa2817ce // indirect
	github.com/DataDog/datadog-agent/pkg/util/json v0.66.0-devel.0.20250407180930-ebfcfa2817ce // indirect
	github.com/DataDog/datadog-agent/pkg/util/log v0.66.0-devel.0.20250407180930-ebfcfa2817ce // indirect
	github.com/DataDog/datadog-agent/pkg/util/option v0.66.0-devel.0.20250407180930-ebfcfa2817ce // indirect
	github.com/DataDog/datadog-agent/pkg/util/otel v0.66.0-devel // indirect
	github.com/DataDog/datadog-agent/pkg/util/pointer v0.66.0-devel.0.20250407180930-ebfcfa2817ce // indirect
	github.com/DataDog/datadog-agent/pkg/util/scrubber v0.66.0-devel.0.20250407180930-ebfcfa2817ce // indirect
	github.com/DataDog/datadog-agent/pkg/util/sort v0.66.0-devel.0.20250407180930-ebfcfa2817ce // indirect
	github.com/DataDog/datadog-agent/pkg/util/statstracker v0.66.0-devel.0.20250407180930-ebfcfa2817ce // indirect
	github.com/DataDog/datadog-agent/pkg/util/system v0.66.0-devel.0.20250407180930-ebfcfa2817ce // indirect
	github.com/DataDog/datadog-agent/pkg/util/system/socket v0.66.0-devel.0.20250407180930-ebfcfa2817ce // indirect
	github.com/DataDog/datadog-agent/pkg/util/winutil v0.66.0-devel.0.20250407180930-ebfcfa2817ce // indirect
	github.com/DataDog/datadog-agent/pkg/version v0.66.0-devel.0.20250407180930-ebfcfa2817ce // indirect
	github.com/DataDog/dd-sensitive-data-scanner/sds-go/go v0.0.0-20240816154533-f7f9beb53a42 // indirect
	github.com/DataDog/go-sqllexer v0.1.3 // indirect
	github.com/DataDog/go-tuf v1.1.0-0.5.2 // indirect
	github.com/DataDog/mmh3 v0.0.0-20210722141835-012dc69a9e49 // indirect
	github.com/DataDog/viper v1.14.0 // indirect
	github.com/DataDog/zstd v1.5.6 // indirect
	github.com/DataDog/zstd_0 v0.0.0-20210310093942-586c1286621f // indirect
	github.com/Microsoft/go-winio v0.6.2 // indirect
	github.com/Showmax/go-fqdn v1.0.0 // indirect
	github.com/alecthomas/participle/v2 v2.1.4 // indirect
	github.com/alecthomas/units v0.0.0-20240927000941-0f3dac36c52b // indirect
	github.com/antchfx/xmlquery v1.4.4 // indirect
	github.com/antchfx/xpath v1.3.4 // indirect
	github.com/armon/go-metrics v0.4.1 // indirect
	github.com/asaskevich/govalidator v0.0.0-20230301143203-a9d515a09cc2 // indirect
	github.com/aws/aws-sdk-go-v2 v1.36.3 // indirect
	github.com/aws/aws-sdk-go-v2/config v1.29.14 // indirect
	github.com/aws/aws-sdk-go-v2/credentials v1.17.67 // indirect
	github.com/aws/aws-sdk-go-v2/feature/ec2/imds v1.16.30 // indirect
	github.com/aws/aws-sdk-go-v2/internal/configsources v1.3.34 // indirect
	github.com/aws/aws-sdk-go-v2/internal/endpoints/v2 v2.6.34 // indirect
	github.com/aws/aws-sdk-go-v2/internal/ini v1.8.3 // indirect
	github.com/aws/aws-sdk-go-v2/service/ec2 v1.212.0 // indirect
	github.com/aws/aws-sdk-go-v2/service/internal/accept-encoding v1.12.3 // indirect
	github.com/aws/aws-sdk-go-v2/service/internal/presigned-url v1.12.15 // indirect
	github.com/aws/aws-sdk-go-v2/service/sso v1.25.3 // indirect
	github.com/aws/aws-sdk-go-v2/service/ssooidc v1.30.1 // indirect
	github.com/aws/aws-sdk-go-v2/service/sts v1.33.19 // indirect
	github.com/aws/smithy-go v1.22.2 // indirect
	github.com/bboreham/go-loser v0.0.0-20230920113527-fcc2c21820a3 // indirect
	github.com/benbjohnson/clock v1.3.5 // indirect
	github.com/beorn7/perks v1.0.1 // indirect
	github.com/bmatcuk/doublestar/v4 v4.8.1 // indirect
	github.com/briandowns/spinner v1.23.0 // indirect
	github.com/cenkalti/backoff v2.2.1+incompatible // indirect
	github.com/cenkalti/backoff/v5 v5.0.2 // indirect
	github.com/cespare/xxhash/v2 v2.3.0 // indirect
	github.com/cihub/seelog v0.0.0-20170130134532-f561c5e57575 // indirect
	github.com/cncf/xds/go v0.0.0-20250121191232-2f005788dc42 // indirect
	github.com/containerd/cgroups/v3 v3.0.5 // indirect
	github.com/coreos/go-systemd/v22 v22.5.0 // indirect
	github.com/davecgh/go-spew v1.1.2-0.20180830191138-d8f796af33cc // indirect
	github.com/dennwc/varint v1.0.0 // indirect
	github.com/digitalocean/godo v1.126.0 // indirect
	github.com/distribution/reference v0.6.0 // indirect
	github.com/docker/docker v28.1.1+incompatible // indirect
	github.com/docker/go-connections v0.5.0 // indirect
	github.com/docker/go-units v0.5.0 // indirect
	github.com/dustin/go-humanize v1.0.1 // indirect
	github.com/ebitengine/purego v0.8.2 // indirect
	github.com/edsrzf/mmap-go v1.1.0 // indirect
	github.com/elastic/go-grok v0.3.1 // indirect
	github.com/elastic/lunes v0.1.0 // indirect
	github.com/emicklei/go-restful/v3 v3.11.0 // indirect
	github.com/envoyproxy/go-control-plane/envoy v1.32.4 // indirect
	github.com/envoyproxy/protoc-gen-validate v1.2.1 // indirect
	github.com/expr-lang/expr v1.17.2 // indirect
	github.com/facette/natsort v0.0.0-20181210072756-2cd4dd1e2dcb // indirect
	github.com/fatih/color v1.18.0 // indirect
	github.com/felixge/httpsnoop v1.0.4 // indirect
	github.com/fsnotify/fsnotify v1.9.0 // indirect
	github.com/fxamacker/cbor/v2 v2.7.0 // indirect
	github.com/go-kit/log v0.2.1 // indirect
	github.com/go-logfmt/logfmt v0.6.0 // indirect
	github.com/go-logr/logr v1.4.2 // indirect
	github.com/go-logr/stdr v1.2.2 // indirect
	github.com/go-ole/go-ole v1.3.0 // indirect
	github.com/go-openapi/analysis v0.22.2 // indirect
	github.com/go-openapi/errors v0.22.0 // indirect
	github.com/go-openapi/jsonpointer v0.21.0 // indirect
	github.com/go-openapi/jsonreference v0.20.4 // indirect
	github.com/go-openapi/loads v0.21.5 // indirect
	github.com/go-openapi/spec v0.20.14 // indirect
	github.com/go-openapi/strfmt v0.23.0 // indirect
	github.com/go-openapi/swag v0.23.0 // indirect
	github.com/go-openapi/validate v0.23.0 // indirect
	github.com/go-resty/resty/v2 v2.15.3 // indirect
	github.com/go-viper/mapstructure/v2 v2.2.1 // indirect
	github.com/go-zookeeper/zk v1.0.4 // indirect
	github.com/gobwas/glob v0.2.3 // indirect
	github.com/goccy/go-json v0.10.5 // indirect
	github.com/godbus/dbus/v5 v5.1.0 // indirect
	github.com/gofrs/flock v0.12.1 // indirect
	github.com/gogo/protobuf v1.3.2 // indirect
	github.com/golang-jwt/jwt/v5 v5.2.2 // indirect
	github.com/golang/groupcache v0.0.0-20210331224755-41bb18bfe9da // indirect
	github.com/golang/mock v1.7.0-rc.1 // indirect
	github.com/golang/protobuf v1.5.4 // indirect
	github.com/golang/snappy v1.0.0 // indirect
	github.com/google/gnostic-models v0.6.8 // indirect
	github.com/google/go-querystring v1.1.0 // indirect
	github.com/google/gofuzz v1.2.0 // indirect
	github.com/google/s2a-go v0.1.9 // indirect
	github.com/google/uuid v1.6.0 // indirect
	github.com/googleapis/enterprise-certificate-proxy v0.3.5 // indirect
	github.com/googleapis/gax-go/v2 v2.14.1 // indirect
	github.com/gophercloud/gophercloud v1.14.1 // indirect
	github.com/gorilla/websocket v1.5.0 // indirect
	github.com/grafana/regexp v0.0.0-20240518133315-a468a5bfb3bc // indirect
	github.com/grpc-ecosystem/grpc-gateway/v2 v2.26.1 // indirect
	github.com/hashicorp/consul/api v1.32.0 // indirect
	github.com/hashicorp/cronexpr v1.1.2 // indirect
	github.com/hashicorp/errwrap v1.1.0 // indirect
	github.com/hashicorp/go-cleanhttp v0.5.2 // indirect
	github.com/hashicorp/go-hclog v1.6.3 // indirect
	github.com/hashicorp/go-immutable-radix v1.3.1 // indirect
	github.com/hashicorp/go-multierror v1.1.1 // indirect
	github.com/hashicorp/go-retryablehttp v0.7.7 // indirect
	github.com/hashicorp/go-rootcerts v1.0.2 // indirect
	github.com/hashicorp/go-version v1.7.0 // indirect
	github.com/hashicorp/golang-lru v1.0.2 // indirect
	github.com/hashicorp/golang-lru/v2 v2.0.7 // indirect
	github.com/hashicorp/hcl v1.0.1-vault-7 // indirect
	github.com/hashicorp/nomad/api v0.0.0-20241218080744-e3ac00f30eec // indirect
	github.com/hashicorp/serf v0.10.1 // indirect
	github.com/hectane/go-acl v0.0.0-20230122075934-ca0b05cb1adb // indirect
	github.com/hetznercloud/hcloud-go/v2 v2.13.1 // indirect
	github.com/iancoleman/strcase v0.3.0 // indirect
	github.com/inconshreveable/mousetrap v1.1.0 // indirect
	github.com/ionos-cloud/sdk-go/v6 v6.2.1 // indirect
	github.com/jmespath/go-jmespath v0.4.0 // indirect
	github.com/jonboulle/clockwork v0.5.0 // indirect
	github.com/josharian/intern v1.0.0 // indirect
	github.com/jpillora/backoff v1.0.0 // indirect
	github.com/json-iterator/go v1.1.12 // indirect
	github.com/julienschmidt/httprouter v1.3.0 // indirect
	github.com/kardianos/osext v0.0.0-20190222173326-2bc1f35cddc0 // indirect
	github.com/klauspost/compress v1.18.0 // indirect
	github.com/knadh/koanf/maps v0.1.2 // indirect
	github.com/knadh/koanf/providers/confmap v1.0.0 // indirect
	github.com/knadh/koanf/v2 v2.2.0 // indirect
	github.com/kolo/xmlrpc v0.0.0-20220921171641-a4b6fa1dd06b // indirect
	github.com/kylelemons/godebug v1.1.0 // indirect
	github.com/leodido/go-syslog/v4 v4.2.0 // indirect
	github.com/leodido/ragel-machinery v0.0.0-20190525184631-5f46317e436b // indirect
	github.com/linode/linodego v1.41.0 // indirect
	github.com/lufia/plan9stats v0.0.0-20240909124753-873cd0166683 // indirect
	github.com/magefile/mage v1.15.0 // indirect
	github.com/magiconair/properties v1.8.10 // indirect
	github.com/mailru/easyjson v0.7.7 // indirect
	github.com/mattn/go-colorable v0.1.14 // indirect
	github.com/mattn/go-isatty v0.0.20 // indirect
	github.com/mdlayher/socket v0.4.1 // indirect
	github.com/mdlayher/vsock v1.2.1 // indirect
	github.com/miekg/dns v1.1.62 // indirect
	github.com/mitchellh/copystructure v1.2.0 // indirect
	github.com/mitchellh/go-homedir v1.1.0 // indirect
	github.com/mitchellh/mapstructure v1.5.1-0.20231216201459-8508981c8b6c // indirect
	github.com/mitchellh/reflectwalk v1.0.2 // indirect
	github.com/moby/docker-image-spec v1.3.1 // indirect
	github.com/moby/sys/userns v0.1.0 // indirect
	github.com/modern-go/concurrent v0.0.0-20180306012644-bacd9c7ef1dd // indirect
	github.com/modern-go/reflect2 v1.0.3-0.20250322232337-35a7c28c31ee // indirect
	github.com/mohae/deepcopy v0.0.0-20170929034955-c48cc78d4826 // indirect
	github.com/mostynb/go-grpc-compression v1.2.3 // indirect
	github.com/munnerz/goautoneg v0.0.0-20191010083416-a7dc8b61c822 // indirect
	github.com/mwitkow/go-conntrack v0.0.0-20190716064945-2f068394615f // indirect
	github.com/oklog/ulid v1.3.1 // indirect
	github.com/open-telemetry/opentelemetry-collector-contrib/internal/aws/ecsutil v0.125.0 // indirect
	github.com/open-telemetry/opentelemetry-collector-contrib/internal/common v0.125.0 // indirect
	github.com/open-telemetry/opentelemetry-collector-contrib/internal/docker v0.125.0 // indirect
	github.com/open-telemetry/opentelemetry-collector-contrib/internal/filter v0.125.0 // indirect
	github.com/open-telemetry/opentelemetry-collector-contrib/internal/pdatautil v0.125.0 // indirect
	github.com/open-telemetry/opentelemetry-collector-contrib/pkg/experimentalmetricmetadata v0.125.0 // indirect
	github.com/open-telemetry/opentelemetry-collector-contrib/pkg/ottl v0.125.0 // indirect
	github.com/open-telemetry/opentelemetry-collector-contrib/pkg/pdatautil v0.125.0 // indirect
	github.com/open-telemetry/opentelemetry-collector-contrib/pkg/sampling v0.125.0 // indirect
	github.com/open-telemetry/opentelemetry-collector-contrib/pkg/stanza v0.125.0 // indirect
	github.com/open-telemetry/opentelemetry-collector-contrib/pkg/translator/prometheus v0.125.0 // indirect
	github.com/opencontainers/go-digest v1.0.0 // indirect
	github.com/opencontainers/image-spec v1.1.1 // indirect
	github.com/opencontainers/runtime-spec v1.2.1 // indirect
	github.com/openshift/api v3.9.0+incompatible // indirect
	github.com/openshift/client-go v0.0.0-20210521082421-73d9475a9142 // indirect
	github.com/outcaste-io/ristretto v0.2.3 // indirect
	github.com/ovh/go-ovh v1.6.0 // indirect
	github.com/patrickmn/go-cache v2.1.0+incompatible // indirect
	github.com/pelletier/go-toml v1.9.5 // indirect
	github.com/philhofer/fwd v1.1.3-0.20240916144458-20a13a1f6b7c // indirect
	github.com/pierrec/lz4/v4 v4.1.22 // indirect
	github.com/pkg/browser v0.0.0-20240102092130-5ac0b6a4141c // indirect
	github.com/pkg/errors v0.9.1 // indirect
	github.com/planetscale/vtprotobuf v0.6.1-0.20240319094008-0393e58bdf10 // indirect
	github.com/pmezard/go-difflib v1.0.1-0.20181226105442-5d4384ee4fb2 // indirect
	github.com/power-devops/perfstat v0.0.0-20240221224432-82ca36839d55 // indirect
	github.com/prometheus/alertmanager v0.27.0 // indirect
	github.com/prometheus/client_golang v1.22.0 // indirect
	github.com/prometheus/client_model v0.6.1 // indirect
	github.com/prometheus/common v0.62.0 // indirect
	github.com/prometheus/common/assets v0.2.0 // indirect
	github.com/prometheus/common/sigv4 v0.1.0 // indirect
	github.com/prometheus/exporter-toolkit v0.14.0 // indirect
	github.com/prometheus/procfs v0.16.1 // indirect
	github.com/prometheus/prometheus v0.300.1 // indirect
	github.com/richardartoul/molecule v1.0.1-0.20240531184615-7ca0df43c0b3 // indirect
	github.com/rs/cors v1.11.1 // indirect
	github.com/scaleway/scaleway-sdk-go v1.0.0-beta.30 // indirect
	github.com/secure-systems-lab/go-securesystemslib v0.9.0 // indirect
	github.com/shirou/gopsutil/v3 v3.24.5 // indirect
	github.com/shirou/gopsutil/v4 v4.25.3 // indirect
	github.com/shoenig/go-m1cpu v0.1.6 // indirect
	github.com/shurcooL/httpfs v0.0.0-20230704072500-f1e31cf0ba5c // indirect
	github.com/spf13/afero v1.11.0 // indirect
	github.com/spf13/cast v1.7.1 // indirect
	github.com/spf13/cobra v1.9.1 // indirect
	github.com/spf13/jwalterweatherman v1.1.0 // indirect
	github.com/spf13/pflag v1.0.6 // indirect
	github.com/stormcat24/protodep v0.1.8 // indirect
	github.com/stretchr/objx v0.5.2 // indirect
	github.com/tilinna/clock v1.1.0 // indirect
	github.com/tinylib/msgp v1.2.5 // indirect
	github.com/tklauser/go-sysconf v0.3.14 // indirect
	github.com/tklauser/numcpus v0.9.0 // indirect
	github.com/twmb/murmur3 v1.1.8 // indirect
	github.com/ua-parser/uap-go v0.0.0-20240611065828-3a4781585db6 // indirect
	github.com/valyala/fastjson v1.6.4 // indirect
	github.com/vultr/govultr/v2 v2.17.2 // indirect
	github.com/x448/float16 v0.8.4 // indirect
	github.com/yusufpapurcu/wmi v1.2.4 // indirect
	go.mongodb.org/mongo-driver v1.14.0 // indirect
	go.opentelemetry.io/auto/sdk v1.1.0 // indirect
	go.opentelemetry.io/collector v0.125.1-0.20250430101735-2ecd0b7f95cd // indirect
	go.opentelemetry.io/collector/client v1.31.1-0.20250430101735-2ecd0b7f95cd // indirect
	go.opentelemetry.io/collector/component/componentstatus v0.125.1-0.20250430101735-2ecd0b7f95cd // indirect
	go.opentelemetry.io/collector/config/configgrpc v0.125.1-0.20250430101735-2ecd0b7f95cd // indirect
	go.opentelemetry.io/collector/config/configmiddleware v0.125.1-0.20250430101735-2ecd0b7f95cd // indirect
	go.opentelemetry.io/collector/config/configtelemetry v0.125.1-0.20250430101735-2ecd0b7f95cd // indirect
	go.opentelemetry.io/collector/confmap/provider/envprovider v1.31.1-0.20250430101735-2ecd0b7f95cd // indirect
	go.opentelemetry.io/collector/confmap/provider/fileprovider v1.31.1-0.20250430101735-2ecd0b7f95cd // indirect
	go.opentelemetry.io/collector/confmap/provider/httpprovider v1.31.1-0.20250430101735-2ecd0b7f95cd // indirect
	go.opentelemetry.io/collector/confmap/provider/yamlprovider v1.31.1-0.20250430101735-2ecd0b7f95cd // indirect
	go.opentelemetry.io/collector/confmap/xconfmap v0.125.1-0.20250430101735-2ecd0b7f95cd // indirect
	go.opentelemetry.io/collector/connector/connectortest v0.125.1-0.20250430101735-2ecd0b7f95cd // indirect
	go.opentelemetry.io/collector/connector/xconnector v0.125.1-0.20250430101735-2ecd0b7f95cd // indirect
	go.opentelemetry.io/collector/consumer/consumererror v0.125.1-0.20250430101735-2ecd0b7f95cd // indirect
	go.opentelemetry.io/collector/consumer/consumertest v0.125.1-0.20250430101735-2ecd0b7f95cd // indirect
	go.opentelemetry.io/collector/consumer/xconsumer v0.125.1-0.20250430101735-2ecd0b7f95cd // indirect
	go.opentelemetry.io/collector/exporter/xexporter v0.125.1-0.20250430101735-2ecd0b7f95cd // indirect
	go.opentelemetry.io/collector/extension v1.31.1-0.20250430101735-2ecd0b7f95cd // indirect
	go.opentelemetry.io/collector/extension/extensionauth v1.31.1-0.20250430101735-2ecd0b7f95cd // indirect
	go.opentelemetry.io/collector/extension/extensioncapabilities v0.125.1-0.20250430101735-2ecd0b7f95cd // indirect
	go.opentelemetry.io/collector/extension/extensionmiddleware v0.125.1-0.20250430101735-2ecd0b7f95cd // indirect
	go.opentelemetry.io/collector/extension/extensiontest v0.125.1-0.20250430101735-2ecd0b7f95cd // indirect
	go.opentelemetry.io/collector/extension/xextension v0.125.1-0.20250430101735-2ecd0b7f95cd // indirect
	go.opentelemetry.io/collector/filter v0.125.1-0.20250430101735-2ecd0b7f95cd // indirect
	go.opentelemetry.io/collector/internal/fanoutconsumer v0.125.1-0.20250430101735-2ecd0b7f95cd // indirect
	go.opentelemetry.io/collector/internal/memorylimiter v0.125.1-0.20250430101735-2ecd0b7f95cd // indirect
	go.opentelemetry.io/collector/internal/sharedcomponent v0.125.1-0.20250430101735-2ecd0b7f95cd // indirect
	go.opentelemetry.io/collector/internal/telemetry v0.125.1-0.20250430101735-2ecd0b7f95cd // indirect
	go.opentelemetry.io/collector/pdata/pprofile v0.125.1-0.20250430101735-2ecd0b7f95cd // indirect
	go.opentelemetry.io/collector/pdata/testdata v0.125.1-0.20250430101735-2ecd0b7f95cd // indirect
	go.opentelemetry.io/collector/pipeline v0.125.1-0.20250430101735-2ecd0b7f95cd // indirect
	go.opentelemetry.io/collector/pipeline/xpipeline v0.125.1-0.20250430101735-2ecd0b7f95cd // indirect
	go.opentelemetry.io/collector/processor/processorhelper v0.125.1-0.20250430101735-2ecd0b7f95cd // indirect
	go.opentelemetry.io/collector/processor/processorhelper/xprocessorhelper v0.125.1-0.20250430101735-2ecd0b7f95cd // indirect
	go.opentelemetry.io/collector/processor/processortest v0.125.1-0.20250430101735-2ecd0b7f95cd // indirect
	go.opentelemetry.io/collector/processor/xprocessor v0.125.1-0.20250430101735-2ecd0b7f95cd // indirect
	go.opentelemetry.io/collector/receiver/receiverhelper v0.125.1-0.20250430101735-2ecd0b7f95cd // indirect
	go.opentelemetry.io/collector/receiver/receivertest v0.125.1-0.20250430101735-2ecd0b7f95cd // indirect
	go.opentelemetry.io/collector/receiver/xreceiver v0.125.1-0.20250430101735-2ecd0b7f95cd // indirect
	go.opentelemetry.io/collector/scraper v0.125.1-0.20250430101735-2ecd0b7f95cd // indirect
	go.opentelemetry.io/collector/scraper/scraperhelper v0.125.1-0.20250430101735-2ecd0b7f95cd // indirect
	go.opentelemetry.io/collector/service v0.125.1-0.20250430101735-2ecd0b7f95cd // indirect
	go.opentelemetry.io/collector/service/hostcapabilities v0.125.1-0.20250430101735-2ecd0b7f95cd // indirect
	go.opentelemetry.io/contrib/bridges/otelzap v0.10.0 // indirect
	go.opentelemetry.io/contrib/instrumentation/google.golang.org/grpc/otelgrpc v0.60.0 // indirect
	go.opentelemetry.io/contrib/instrumentation/net/http/httptrace/otelhttptrace v0.56.0 // indirect
	go.opentelemetry.io/contrib/instrumentation/net/http/otelhttp v0.60.0 // indirect
	go.opentelemetry.io/contrib/otelconf v0.15.0 // indirect
	go.opentelemetry.io/contrib/propagators/b3 v1.35.0 // indirect
	go.opentelemetry.io/otel v1.35.0 // indirect
	go.opentelemetry.io/otel/exporters/otlp/otlplog/otlploggrpc v0.11.0 // indirect
	go.opentelemetry.io/otel/exporters/otlp/otlplog/otlploghttp v0.11.0 // indirect
	go.opentelemetry.io/otel/exporters/otlp/otlpmetric/otlpmetricgrpc v1.35.0 // indirect
	go.opentelemetry.io/otel/exporters/otlp/otlpmetric/otlpmetrichttp v1.35.0 // indirect
	go.opentelemetry.io/otel/exporters/otlp/otlptrace v1.35.0 // indirect
	go.opentelemetry.io/otel/exporters/otlp/otlptrace/otlptracegrpc v1.35.0 // indirect
	go.opentelemetry.io/otel/exporters/otlp/otlptrace/otlptracehttp v1.35.0 // indirect
	go.opentelemetry.io/otel/exporters/prometheus v0.57.0 // indirect
	go.opentelemetry.io/otel/exporters/stdout/stdoutlog v0.11.0 // indirect
	go.opentelemetry.io/otel/exporters/stdout/stdoutmetric v1.35.0 // indirect
	go.opentelemetry.io/otel/exporters/stdout/stdouttrace v1.35.0 // indirect
	go.opentelemetry.io/otel/log v0.11.0 // indirect
	go.opentelemetry.io/otel/sdk v1.35.0 // indirect
	go.opentelemetry.io/otel/sdk/log v0.11.0 // indirect
	go.opentelemetry.io/otel/sdk/metric v1.35.0 // indirect
	go.opentelemetry.io/proto/otlp v1.5.0 // indirect
	go.uber.org/dig v1.18.1 // indirect
	go.uber.org/fx v1.23.0 // indirect
	go.uber.org/multierr v1.11.0 // indirect
<<<<<<< HEAD
	golang.org/x/crypto v0.31.0 // indirect
	golang.org/x/exp v0.0.0-20241210194714-1829a127f884 // indirect
	golang.org/x/mod v0.22.0 // indirect
	golang.org/x/net v0.32.0 // indirect
	golang.org/x/oauth2 v0.24.0 // indirect
	golang.org/x/sync v0.10.0 // indirect
	golang.org/x/sys v0.28.0 // indirect
	golang.org/x/term v0.27.0 // indirect
	golang.org/x/text v0.21.0 // indirect
	golang.org/x/time v0.6.0 // indirect
	golang.org/x/tools v0.28.0 // indirect
	gonum.org/v1/gonum v0.15.1 // indirect
	google.golang.org/api v0.188.0 // indirect
	google.golang.org/genproto/googleapis/api v0.0.0-20241209162323-e6fa225c2576 // indirect
	google.golang.org/genproto/googleapis/rpc v0.0.0-20241206012308-a4fef0638583 // indirect
	google.golang.org/grpc v1.68.1 // indirect
=======
	go.uber.org/zap/exp v0.3.0 // indirect
	golang.org/x/crypto v0.37.0 // indirect
	golang.org/x/exp v0.0.0-20250408133849-7e4ce0ab07d0 // indirect
	golang.org/x/mod v0.24.0 // indirect
	golang.org/x/oauth2 v0.28.0 // indirect
	golang.org/x/sync v0.13.0 // indirect
	golang.org/x/sys v0.32.0 // indirect
	golang.org/x/term v0.31.0 // indirect
	golang.org/x/text v0.24.0 // indirect
	golang.org/x/time v0.11.0 // indirect
	golang.org/x/tools v0.32.0 // indirect
	gonum.org/v1/gonum v0.16.0 // indirect
	google.golang.org/api v0.226.0 // indirect
	google.golang.org/genproto/googleapis/api v0.0.0-20250218202821-56aae31c358a // indirect
	google.golang.org/genproto/googleapis/rpc v0.0.0-20250303144028-a0af3efb3deb // indirect
	google.golang.org/grpc v1.72.0 // indirect
	gopkg.in/evanphx/json-patch.v4 v4.12.0 // indirect
>>>>>>> f2993463
	gopkg.in/inf.v0 v0.9.1 // indirect
	gopkg.in/ini.v1 v1.67.0 // indirect
	k8s.io/api v0.32.3 // indirect
	k8s.io/klog/v2 v2.130.1 // indirect
	k8s.io/kube-openapi v0.0.0-20241105132330-32ad38e42d3f // indirect
	k8s.io/utils v0.0.0-20241104100929-3ea5e8cea738 // indirect
	sigs.k8s.io/json v0.0.0-20241010143419-9aa6b5e7a4b3 // indirect
	sigs.k8s.io/structured-merge-diff/v4 v4.5.0 // indirect
	sigs.k8s.io/yaml v1.4.0 // indirect
)

replace github.com/open-telemetry/opentelemetry-collector-contrib/internal/k8sconfig => ../../internal/k8sconfig

replace github.com/open-telemetry/opentelemetry-collector-contrib/internal/metadataproviders => ../../internal/metadataproviders

replace github.com/open-telemetry/opentelemetry-collector-contrib/pkg/resourcetotelemetry => ../../pkg/resourcetotelemetry

replace github.com/open-telemetry/opentelemetry-collector-contrib/internal/aws/ecsutil => ../../internal/aws/ecsutil

replace github.com/open-telemetry/opentelemetry-collector-contrib/internal/coreinternal => ../../internal/coreinternal

replace github.com/open-telemetry/opentelemetry-collector-contrib/pkg/core/xidutils => ../../pkg/core/xidutils

replace github.com/open-telemetry/opentelemetry-collector-contrib/internal/common => ../../internal/common

replace github.com/open-telemetry/opentelemetry-collector-contrib/processor/k8sattributesprocessor => ../../processor/k8sattributesprocessor

replace github.com/open-telemetry/opentelemetry-collector-contrib/processor/resourcedetectionprocessor => ../../processor/resourcedetectionprocessor

replace github.com/open-telemetry/opentelemetry-collector-contrib/receiver/hostmetricsreceiver => ../../receiver/hostmetricsreceiver

replace github.com/open-telemetry/opentelemetry-collector-contrib/receiver/filelogreceiver => ../../receiver/filelogreceiver

replace github.com/open-telemetry/opentelemetry-collector-contrib/pkg/stanza => ../../pkg/stanza

replace github.com/open-telemetry/opentelemetry-collector-contrib/pkg/pdatautil => ../../pkg/pdatautil

replace github.com/open-telemetry/opentelemetry-collector-contrib/internal/filter => ../../internal/filter

retract (
	v0.76.2
	v0.76.1
	v0.65.0
)

replace github.com/open-telemetry/opentelemetry-collector-contrib/pkg/ottl => ../../pkg/ottl

// see https://github.com/DataDog/agent-payload/issues/218
exclude github.com/DataDog/agent-payload/v5 v5.0.59

// openshift removed all tags from their repo, use the pseudoversion from the release-3.9 branch HEAD
replace github.com/openshift/api v3.9.0+incompatible => github.com/openshift/api v0.0.0-20180801171038-322a19404e37

replace github.com/open-telemetry/opentelemetry-collector-contrib/pkg/pdatatest => ../../pkg/pdatatest

replace github.com/open-telemetry/opentelemetry-collector-contrib/pkg/xk8stest => ../../pkg/xk8stest

replace github.com/open-telemetry/opentelemetry-collector-contrib/receiver/dockerstatsreceiver => ../../receiver/dockerstatsreceiver

replace github.com/open-telemetry/opentelemetry-collector-contrib/internal/docker => ../../internal/docker

replace github.com/open-telemetry/opentelemetry-collector-contrib/pkg/golden => ../../pkg/golden

replace github.com/open-telemetry/opentelemetry-collector-contrib/connector/datadogconnector => ../../connector/datadogconnector

replace github.com/open-telemetry/opentelemetry-collector-contrib/pkg/translator/prometheus => ../../pkg/translator/prometheus

replace github.com/open-telemetry/opentelemetry-collector-contrib/exporter/prometheusremotewriteexporter => ../prometheusremotewriteexporter

replace github.com/open-telemetry/opentelemetry-collector-contrib/processor/probabilisticsamplerprocessor => ../../processor/probabilisticsamplerprocessor

replace github.com/open-telemetry/opentelemetry-collector-contrib/receiver/prometheusreceiver => ../../receiver/prometheusreceiver

replace github.com/open-telemetry/opentelemetry-collector-contrib/pkg/translator/prometheusremotewrite => ../../pkg/translator/prometheusremotewrite

replace github.com/open-telemetry/opentelemetry-collector-contrib/processor/tailsamplingprocessor => ../../processor/tailsamplingprocessor

replace github.com/open-telemetry/opentelemetry-collector-contrib/extension/storage => ../../extension/storage

replace github.com/open-telemetry/opentelemetry-collector-contrib/processor/transformprocessor => ../../processor/transformprocessor

replace github.com/open-telemetry/opentelemetry-collector-contrib/pkg/sampling => ../../pkg/sampling

replace github.com/open-telemetry/opentelemetry-collector-contrib/internal/pdatautil => ../../internal/pdatautil

replace github.com/open-telemetry/opentelemetry-collector-contrib/pkg/experimentalmetricmetadata => ../../pkg/experimentalmetricmetadata

replace github.com/open-telemetry/opentelemetry-collector-contrib/pkg/datadog => ../../pkg/datadog

replace github.com/open-telemetry/opentelemetry-collector-contrib/internal/datadog => ../../internal/datadog<|MERGE_RESOLUTION|>--- conflicted
+++ resolved
@@ -460,7 +460,6 @@
 	go.uber.org/dig v1.18.1 // indirect
 	go.uber.org/fx v1.23.0 // indirect
 	go.uber.org/multierr v1.11.0 // indirect
-<<<<<<< HEAD
 	golang.org/x/crypto v0.31.0 // indirect
 	golang.org/x/exp v0.0.0-20241210194714-1829a127f884 // indirect
 	golang.org/x/mod v0.22.0 // indirect
@@ -477,25 +476,6 @@
 	google.golang.org/genproto/googleapis/api v0.0.0-20241209162323-e6fa225c2576 // indirect
 	google.golang.org/genproto/googleapis/rpc v0.0.0-20241206012308-a4fef0638583 // indirect
 	google.golang.org/grpc v1.68.1 // indirect
-=======
-	go.uber.org/zap/exp v0.3.0 // indirect
-	golang.org/x/crypto v0.37.0 // indirect
-	golang.org/x/exp v0.0.0-20250408133849-7e4ce0ab07d0 // indirect
-	golang.org/x/mod v0.24.0 // indirect
-	golang.org/x/oauth2 v0.28.0 // indirect
-	golang.org/x/sync v0.13.0 // indirect
-	golang.org/x/sys v0.32.0 // indirect
-	golang.org/x/term v0.31.0 // indirect
-	golang.org/x/text v0.24.0 // indirect
-	golang.org/x/time v0.11.0 // indirect
-	golang.org/x/tools v0.32.0 // indirect
-	gonum.org/v1/gonum v0.16.0 // indirect
-	google.golang.org/api v0.226.0 // indirect
-	google.golang.org/genproto/googleapis/api v0.0.0-20250218202821-56aae31c358a // indirect
-	google.golang.org/genproto/googleapis/rpc v0.0.0-20250303144028-a0af3efb3deb // indirect
-	google.golang.org/grpc v1.72.0 // indirect
-	gopkg.in/evanphx/json-patch.v4 v4.12.0 // indirect
->>>>>>> f2993463
 	gopkg.in/inf.v0 v0.9.1 // indirect
 	gopkg.in/ini.v1 v1.67.0 // indirect
 	k8s.io/api v0.32.3 // indirect
